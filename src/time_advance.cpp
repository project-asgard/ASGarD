--- conflicted
+++ resolved
@@ -1,9 +1,5 @@
 #include "time_advance.hpp"
-<<<<<<< HEAD
-#include "cstdio"
-=======
 #include "element_table.hpp"
->>>>>>> 7bedea70
 #include "fast_math.hpp"
 #include "mkl.h"
 #include <mkl_blas.h>
@@ -72,7 +68,6 @@
 
   fm::copy(host_space.x, host_space.fx);
 }
-<<<<<<< HEAD
 // this function executes an explicit time step using the current solution
 // vector x. on exit, the next solution vector is stored in fx.
 template<typename P>
@@ -305,8 +300,6 @@
   fm::copy(system.batch_input, system.batch_output);
 }
 
-=======
->>>>>>> 7bedea70
 // scale source vectors for time
 template<typename P>
 static fk::vector<P> &
@@ -374,9 +367,9 @@
 template void
 explicit_time_advance(PDE<double> const &pde, element_table const &table,
                       std::vector<fk::vector<double>> const &unscaled_sources,
-<<<<<<< HEAD
-                      explicit_system<double> &system,
-                      work_set<double> const &batches, double const time,
+                      host_workspace<double> &host_space,
+                      rank_workspace<double> &rank_space,
+                      std::vector<element_chunk> chunks, double const time,
                       double const dt);
 
 template void
@@ -402,10 +395,4 @@
     PDE<double> const &pde,
     std::vector<fk::vector<double>> const &unscaled_sources,
     explicit_system<double> &system, work_set<double> const &batches,
-    double const time, double const dt, fk::matrix<double> &A);
-=======
-                      host_workspace<double> &host_space,
-                      rank_workspace<double> &rank_space,
-                      std::vector<element_chunk> chunks, double const time,
-                      double const dt);
->>>>>>> 7bedea70
+    double const time, double const dt, fk::matrix<double> &A);