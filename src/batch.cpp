--- conflicted
+++ resolved
@@ -540,24 +540,14 @@
 template<typename P>
 std::vector<batch_operands_set<P>>
 build_batches(PDE<P> const &pde, element_table const &elem_table,
-<<<<<<< HEAD
-              fk::vector<P> const &x, fk::vector<P> const &y,
-              fk::vector<P> const &work, fk::vector<P> const &unit_vector,
-              fk::vector<P> const &fx, int const connected_start,
-=======
               explicit_system<P> const &system, int const connected_start,
->>>>>>> d2780939
               int const elements_per_batch)
 {
   // assume uniform degree for now
   int const degree    = pde.get_dimensions()[0].get_degree();
   int const elem_size = static_cast<int>(std::pow(degree, pde.num_dims));
   int const x_size    = elem_size * elem_table.size();
-<<<<<<< HEAD
-  assert(x.size() == x_size);
-=======
   assert(system.batch_input.size() == x_size);
->>>>>>> d2780939
 
   // check our batch partitioning arguments
   assert(connected_start >= 0);
@@ -568,13 +558,9 @@
       elements_per_batch < 0 ? elem_table.size() : elements_per_batch;
 
   // this can be smaller w/ atomic batched gemm e.g. ed's modified magma
-<<<<<<< HEAD
-  assert(y.size() == x_size * elements_in_batch * pde.num_terms);
-=======
 
   assert(system.reduction_space.size() >=
          (x_size * elements_in_batch * pde.num_terms));
->>>>>>> d2780939
 
   // intermediate workspaces for kron product.
   int const num_workspaces = std::min(pde.num_dims - 1, 2);
@@ -582,11 +568,7 @@
          system.reduction_space.size() * num_workspaces);
 
   int const items_to_reduce = pde.num_terms * elements_in_batch;
-<<<<<<< HEAD
-  assert(unit_vector.size() >= items_to_reduce);
-=======
   assert(system.get_unit_vector().size() >= items_to_reduce);
->>>>>>> d2780939
 
   std::vector<batch_operands_set<P>> batches =
       allocate_batches<P>(pde, elem_table.size() * elements_in_batch);
@@ -679,13 +661,8 @@
         // * elem_table.size() * terms must be replaced by sum of lower indexed
         // connected items (scan) * terms
 
-<<<<<<< HEAD
-        int const kron_index =
-            k + j * pde.num_terms + i * elements_in_batch * pde.num_terms;
-=======
         int const kron_index = k + (j - connected_start) * pde.num_terms +
                                i * elements_in_batch * pde.num_terms;
->>>>>>> d2780939
 
         // y space, where kron outputs are written
         int const y_index = elem_size * kron_index;
@@ -735,185 +712,6 @@
   return batches;
 }
 
-<<<<<<< HEAD
-// function to build implicit matrix A.
-template<typename P>
-void
-build_batches_implicit(PDE<P> const &pde, element_table const &elem_table,
-              fk::vector<P> const &x, fk::vector<P> const &y,
-              fk::vector<P> const &work, fk::vector<P> const &unit_vector,
-              fk::vector<P> const &fx)
-{
-    // assume uniform degree for now
-    int const degree    = pde.get_dimensions()[0].get_degree();
-    int const elem_size = static_cast<int>(std::pow(degree, pde.num_dims));
-    int const x_size    = elem_size * elem_table.size();
-    assert(x.size() == x_size);
-    // this can be smaller w/ atomic batched gemm e.g. ed's modified magma
-    assert(y.size() == x_size * elem_table.size() * pde.num_terms);
-
-    // intermediate workspaces for kron product.
-    int const num_workspaces = std::min(pde.num_dims - 1, 2);
-    assert(work.size() == y.size() * num_workspaces);
-
-    int const items_to_reduce = pde.num_terms * elem_table.size();
-    assert(unit_vector.size() == items_to_reduce);
-
-    fk::matrix<P> A(x_size, x_size);
-    fk::matrix<P> A_tmp(x_size, x_size);
-
-    std::vector<batch_operands_set<P>> batches =
-            allocate_batches<P>(pde, elem_table.size() * elem_table.size());
-
-    //batch_operands_set<P> reduction_batch = {
-    //        batch<P>(elem_table.size(), elem_size, items_to_reduce, elem_size, false),
-    //        batch<P>(elem_table.size(), items_to_reduce, 1, 1, false),
-    //        batch<P>(elem_table.size(), elem_size, 1, 1, false)};
-
-    // loop over elements
-    // FIXME eventually want to do this in parallel
-    for (int i = 0; i < elem_table.size(); ++i)
-    {
-        // first, get linearized indices for this element
-        //
-        // calculate from the level/cell indices for each
-        // dimension
-        fk::vector<int> const coords = elem_table.get_coords(i);
-        assert(coords.size() == pde.num_dims * 2);
-        fk::vector<int> elem_indices = linearize(coords);
-
-        // calculate the row portion of the
-        // operator position used for this
-        // element's gemm calls
-        fk::vector<int> operator_row = [&] {
-            fk::vector<int> op_row(pde.num_dims);
-            for (int d = 0; d < pde.num_dims; ++d)
-            {
-                // FIXME here we would have to use each dimension's
-                // degree when calculating the index if we want different
-                // degree in each dim
-                op_row(d) = elem_indices(d) * degree;
-            }
-            return op_row;
-        }();
-
-        // calculate reduction inputs
-
-        // calculate the position of this element in the
-        // global system matrix
-        // this is where the item reduces to in the output vector
-        int const global_row = i * elem_size;
-
-        //int const workspace_size = elem_size * items_to_reduce;
-        //int const reduce_index   = workspace_size * i;
-        //fk::matrix<P, mem_type::view> reduction_space(y, elem_size, items_to_reduce,
-        //                                              reduce_index);
-        // assign_entry into reduction batch
-        //reduction_batch[0].assign_entry(reduction_space, i);
-        //reduction_batch[1].assign_entry(
-        //        fk::matrix<P, mem_type::view>(unit_vector, items_to_reduce, 1, 0), i);
-        //reduction_batch[2].assign_entry(
-        //        fk::matrix<P, mem_type::view>(fx, elem_size, 1, global_row), i);
-
-        // loop over connected elements. for now, we assume
-        // full connectivity
-        for (int j = 0; j < elem_table.size(); ++j)
-        {
-            // get linearized indices for this connected element
-            fk::vector<int> coords = elem_table.get_coords(j);
-            assert(coords.size() == pde.num_dims * 2);
-            fk::vector<int> connected_indices = linearize(coords);
-
-            // calculate the col portion of the
-            // operator position used for this
-            // element's gemm calls
-            fk::vector<int> operator_col = [&] {
-                fk::vector<int> op_col(pde.num_dims);
-                for (int d = 0; d < pde.num_dims; ++d)
-                {
-                    // FIXME here we would have to use each dimension's
-                    // degree when calculating the index if we want different
-                    // degree in each dim
-                    op_col(d) = connected_indices(d) * degree;
-                }
-                return op_col;
-            }();
-
-            for (int k = 0; k < pde.num_terms; ++k)
-            {
-                // term major y-space layout, followed by connected items, finally work
-                // items note that this index assumes uniform connected items (full
-                // connectivity) if connectivity is instead computed for each element, i
-                // * elem_table.size() * terms must be replaced by sum of lower indexed
-                // connected items (scan) * terms
-
-                int const kron_index =
-                        k + j * pde.num_terms + i * elem_table.size() * pde.num_terms;
-
-                // y space, where kron outputs are written
-                int const y_index = elem_size * kron_index;
-                fk::vector<P, mem_type::view> const y_view(y, y_index,
-                                                           y_index + elem_size - 1);
-
-                // work space, intermediate kron data
-                int const work_index =
-                        elem_size * kron_index * std::min(pde.num_dims - 1, 2);
-                std::vector<fk::vector<P, mem_type::view>> work_views(
-                        num_workspaces, fk::vector<P, mem_type::view>(
-                                work, work_index, work_index + elem_size - 1));
-                //if (num_workspaces == 2)
-                //{
-                //    work_views[1] = fk::vector<P, mem_type::view>(
-                //            work, work_index + elem_size, work_index + elem_size * 2 - 1);
-                //}
-
-                // operator views, windows into operator matrix
-                std::vector<fk::matrix<P, mem_type::view>> operator_views;
-                std::vector<fk::matrix<P>> kron_vals;
-                fk::matrix<P> kron0(1,1);
-                kron0(0,0) = 1.0;
-                kron_vals.push_back(kron0);
-                for (int d = pde.num_dims - 1; d >= 0; --d)
-                {
-                    operator_views.push_back(fk::matrix<P, mem_type::view>(
-                            pde.get_coefficients(k, d), operator_row(d),
-                            operator_row(d) + degree - 1, operator_col(d),
-                            operator_col(d) + degree - 1));
-
-                    fk::matrix<P, mem_type::view> & op_view = operator_views.back();
-                    fk::matrix<P>  k_new = kron_vals[pde.num_dims - 1 - d].kron(op_view);
-                    kron_vals.push_back(k_new);
-                }
-                // calculate the position of this element in the
-                // global system matrix
-                int const global_col = j * elem_size;
-                auto & k_tmp = kron_vals.back();
-
-                fk::matrix<P, mem_type::view>  A_view(A, global_row,
-                        global_row + k_tmp.nrows() - 1,
-                        global_col,
-                        global_col + k_tmp.ncols() - 1);
-
-                A_view = A_view + k_tmp;
-                A.print("Implicit A");
-
-                // x vector input to kronmult
-                //fk::vector<P, mem_type::view> const x_view(x, global_col,
-                //                                           global_col + elem_size - 1);
-
-                //kronmult_to_batch_sets(operator_views, x_view, y_view, work_views,
-                //                       batches, kron_index, pde);
-            }
-        }
-    }
-
-    // emplace the reduction batch
-    // batches.push_back(std::move(reduction_batch));
-    // return batches;
-}
-
-
-=======
 // determine how many connected elements will be assigned to each work_set,
 // given the workspace limit argument. because our partioning is done in terms
 // of connected elements, we may not be able to exactly meet the limit.
@@ -1019,7 +817,6 @@
   return work_split;
 }
 
->>>>>>> d2780939
 template class batch<float>;
 template class batch<double>;
 
@@ -1060,33 +857,6 @@
     std::vector<batch_operands_set<double>> &batches, int const batch_offset,
     PDE<double> const &pde);
 
-<<<<<<< HEAD
-template void
-build_batches_implicit(PDE<float> const &pde, element_table const &elem_table,
-              fk::vector<float> const &x, fk::vector<float> const &y,
-              fk::vector<float> const &work,
-              fk::vector<float> const &unit_vector,
-              fk::vector<float> const &fx);
-template void
-build_batches_implicit(PDE<double> const &pde, element_table const &elem_table,
-              fk::vector<double> const &x, fk::vector<double> const &y,
-              fk::vector<double> const &work,
-              fk::vector<double> const &unit_vector,
-              fk::vector<double> const &fx);
-template std::vector<batch_operands_set<float>>
-build_batches(PDE<float> const &pde, element_table const &elem_table,
-              fk::vector<float> const &x, fk::vector<float> const &y,
-              fk::vector<float> const &work,
-              fk::vector<float> const &unit_vector, fk::vector<float> const &fx,
-              int const connected_start, int const elements_per_batch);
-template std::vector<batch_operands_set<double>>
-build_batches(PDE<double> const &pde, element_table const &elem_table,
-              fk::vector<double> const &x, fk::vector<double> const &y,
-              fk::vector<double> const &work,
-              fk::vector<double> const &unit_vector,
-              fk::vector<double> const &fx, int const connected_start,
-              int const elements_per_batch);
-=======
 template std::vector<batch_operands_set<float>>
 build_batches(PDE<float> const &pde, element_table const &elem_table,
               explicit_system<float> const &system, int const connected_start,
@@ -1102,5 +872,4 @@
 
 template work_set<double>
 build_work_set(PDE<double> const &pde, element_table const &elem_table,
-               explicit_system<double> const &system, int const workspace_MB);
->>>>>>> d2780939
+               explicit_system<double> const &system, int const workspace_MB);